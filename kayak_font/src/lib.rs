mod atlas;
mod font;
mod glyph;
mod layout;
mod metrics;
mod sdf;
mod utility;

pub use atlas::*;
pub use font::*;
pub use glyph::*;
pub use layout::*;
pub use metrics::*;
pub use sdf::*;

#[cfg(feature = "bevy_renderer")]
<<<<<<< HEAD
mod renderer;

#[cfg(feature = "bevy_renderer")]
pub mod bevy {
    pub use crate::renderer::*;
    use crate::{KayakFont, Sdf};
    use bevy::{
        asset::{AssetLoader, AssetPath, BoxedFuture, LoadContext, LoadedAsset},
        prelude::{
            AddAsset, AssetEvent, Assets, Commands, EventReader, Handle, Local, Plugin, Res, ResMut,
        },
        render::{
            render_resource::{FilterMode, TextureFormat, TextureUsages},
            texture::Image,
            RenderApp, RenderStage,
        },
        utils::HashSet,
    };

    pub struct KayakFontPlugin;

    impl Plugin for KayakFontPlugin {
        fn build(&self, app: &mut bevy::prelude::App) {
            app.add_asset::<KayakFont>()
                .add_asset_loader(KayakFontLoader)
                .add_system(init_font_texture);

            let render_app = app.sub_app_mut(RenderApp);
            render_app
                .init_resource::<FontTextureCache>()
                .init_resource::<ExtractedFonts>()
                .add_system_to_stage(RenderStage::Extract, extract_fonts)
                .add_system_to_stage(RenderStage::Prepare, prepare_fonts);
        }
    }

    pub fn init_font_texture(
        mut not_processed: Local<Vec<Handle<KayakFont>>>,
        mut font_events: EventReader<AssetEvent<KayakFont>>,
        mut images: ResMut<Assets<Image>>,
        fonts: Res<Assets<KayakFont>>,
    ) {
        // quick and dirty, run this for all textures anytime a texture is created.
        for event in font_events.iter() {
            match event {
                AssetEvent::Created { handle } => {
                    not_processed.push(handle.clone_weak());
                }
                _ => (),
            }
        }

        let not_processed_fonts = not_processed.drain(..).collect::<Vec<_>>();
        for font_handle in not_processed_fonts {
            if let Some(font) = fonts.get(&font_handle) {
                if let Some(mut texture) = images.get_mut(&font.atlas_image) {
                    texture.texture_descriptor.format = TextureFormat::Rgba8Unorm;
                    texture.sampler_descriptor.min_filter = FilterMode::Linear;
                    texture.sampler_descriptor.mipmap_filter = FilterMode::Linear;
                    texture.sampler_descriptor.mag_filter = FilterMode::Linear;
                    texture.texture_descriptor.usage = TextureUsages::TEXTURE_BINDING
                        | TextureUsages::COPY_DST
                        | TextureUsages::COPY_SRC;
                } else {
                    not_processed.push(font_handle.clone_weak());
                }
            }
        }
    }

    #[derive(Default)]
    pub struct ExtractedFonts {
        pub fonts: Vec<(Handle<KayakFont>, KayakFont)>,
    }

    fn extract_fonts(
        mut not_processed: Local<Vec<Handle<KayakFont>>>,
        mut commands: Commands,
        font_assets: Res<Assets<KayakFont>>,
        mut events: EventReader<AssetEvent<KayakFont>>,
        textures: Res<Assets<Image>>,
    ) {
        let mut extracted_fonts = ExtractedFonts { fonts: Vec::new() };
        let mut changed_assets = HashSet::default();
        let mut removed = Vec::new();
        for event in events.iter() {
            match event {
                AssetEvent::Created { handle } => {
                    changed_assets.insert(handle.clone_weak());
                }
                AssetEvent::Modified { handle } => {
                    changed_assets.insert(handle.clone_weak());
                }
                AssetEvent::Removed { handle } => {
                    if !changed_assets.remove(handle) {
                        removed.push(handle.clone_weak());
                    }
                }
            }
        }

        for handle in not_processed.drain(..) {
            changed_assets.insert(handle);
        }

        for handle in changed_assets {
            let font_asset = font_assets.get(&handle).unwrap();
            if let Some(image) = textures.get(&font_asset.atlas_image) {
                if !image
                    .texture_descriptor
                    .usage
                    .contains(TextureUsages::COPY_SRC)
                    || image.texture_descriptor.format != TextureFormat::Rgba8Unorm
                {
                    not_processed.push(handle);
                    continue;
                }
            } else {
                not_processed.push(handle);
                continue;
            }

            let font = font_asset.clone();
            extracted_fonts.fonts.push((handle, font));
        }

        commands.insert_resource(extracted_fonts);
    }

    fn prepare_fonts(
        mut extracted_fonts: ResMut<ExtractedFonts>,
        mut font_texture_cache: ResMut<FontTextureCache>,
    ) {
        let fonts: Vec<_> = extracted_fonts.fonts.drain(..).collect();
        for (handle, font) in fonts {
            font_texture_cache.add(handle, font);
        }
    }

    #[derive(Default)]
    pub struct KayakFontLoader;

    impl AssetLoader for KayakFontLoader {
        fn load<'a>(
            &'a self,
            bytes: &'a [u8],
            load_context: &'a mut LoadContext,
        ) -> BoxedFuture<'a, Result<(), anyhow::Error>> {
            Box::pin(async move {
                let path = load_context.path();
                let path = path.with_extension("png");
                let atlas_image_path = AssetPath::new(path, None);
                let font = KayakFont::new(
                    Sdf::from_bytes(bytes),
                    load_context.get_handle(atlas_image_path.clone()),
                );

                let asset = LoadedAsset::new(font).with_dependency(atlas_image_path);
                load_context.set_default_asset(asset);

                Ok(())
            })
        }

        fn extensions(&self) -> &[&str] {
            static EXTENSIONS: &[&str] = &["kayak_font"];
            EXTENSIONS
        }
    }
}

#[cfg(test)]
mod tests {
    use crate::{Alignment, KayakFont, Sdf, TextProperties};

    fn make_font() -> KayakFont {
        let bytes = std::fs::read("assets/roboto.kayak_font")
            .expect("a `roboto.kayak_font` file in the `assets/` directory of this crate");

        #[cfg(feature = "bevy_renderer")]
        return KayakFont::new(Sdf::from_bytes(&bytes), bevy::asset::Handle::default());

        #[cfg(not(feature = "bevy_renderer"))]
        return KayakFont::new(Sdf::from_bytes(&bytes));
    }

    fn make_properties() -> TextProperties {
        TextProperties {
            line_height: 14.0 * 1.2,
            font_size: 14.0,
            alignment: Alignment::Start,
            max_size: (200.0, 300.0),
            tab_size: 4,
        }
    }

    #[test]
    fn should_contain_correct_number_of_chars() {
        let content = "Hello world!\nHow is everyone on this super-awesome rock doing today?";
        let font = make_font();
        let properties = make_properties();
        let layout = font.measure(content, properties);

        assert_eq!(content.len(), layout.total_chars())
    }

    #[test]
    fn should_contain_correct_number_of_glyphs() {
        let content = "Hello world!\nHow is everyone on this super-awesome rock doing today?";
        let font = make_font();
        let properties = make_properties();
        let layout = font.measure(content, properties);

        // Since this string is pure ascii, we can just get the total characters - total whitespace
        let expected = content.split_whitespace().collect::<String>().len();

        assert_eq!(expected, layout.total_glyphs())
    }

    #[test]
    fn should_contain_correct_number_of_graphemes() {
        let content = "Hello world!\nHow is everyone on this super-awesome rock doing today?";
        let font = make_font();
        let properties = make_properties();
        let layout = font.measure(content, properties);

        // Since this string is pure ascii, we can just get the total characters
        let expected = content.len();

        assert_eq!(expected, layout.total_graphemes())
    }

    #[test]
    fn should_contain_correct_number_of_lines() {
        let content = "Hello world!\nHow is everyone on this super-awesome rock doing today?";
        let font = make_font();
        let properties = make_properties();
        let layout = font.measure(content, properties);

        assert_eq!(4, layout.total_lines())
    }

    #[test]
    fn should_find_line_containing_grapheme() {
        let content = "Hello world!\nHow is everyone on this super-awesome rock doing today?";
        let font = make_font();
        let properties = make_properties();
        let layout = font.measure(content, properties);

        let lines = [
            (content.find("Hello").unwrap(), content.rfind('\n').unwrap()),
            (
                content.find("How").unwrap(),
                content.rfind("this ").unwrap(),
            ),
            (
                content.find("super").unwrap(),
                content.rfind("doing ").unwrap(),
            ),
            (content.find("today").unwrap(), content.rfind('?').unwrap()),
        ];

        for (line_index, (line_start, line_end)) in lines.into_iter().enumerate() {
            let result = layout.find_grapheme(line_start).unwrap().row;
            assert_eq!(line_index, result);
            let result = layout.find_grapheme(line_end).unwrap().row;
            assert_eq!(line_index, result);
        }
    }

    #[test]
    fn grapheme_should_be_correct_position() {
        let content = "Hello world!\nHow is everyone on this super-awesome rock doing today?";
        let font = make_font();
        let properties = make_properties();
        let layout = font.measure(content, properties);

        for (line_index, line) in layout.lines().iter().enumerate() {
            let mut expected_x = 0.0;
            let expected_y = properties.line_height * line_index as f32;

            for grapheme in line.graphemes() {
                assert_eq!(expected_x, grapheme.position.0);
                assert_eq!(expected_y, grapheme.position.1);
                expected_x += grapheme.size.0;
            }
        }
    }
}
=======
pub mod bevy;
>>>>>>> 304631ef
<|MERGE_RESOLUTION|>--- conflicted
+++ resolved
@@ -14,177 +14,7 @@
 pub use sdf::*;
 
 #[cfg(feature = "bevy_renderer")]
-<<<<<<< HEAD
-mod renderer;
-
-#[cfg(feature = "bevy_renderer")]
-pub mod bevy {
-    pub use crate::renderer::*;
-    use crate::{KayakFont, Sdf};
-    use bevy::{
-        asset::{AssetLoader, AssetPath, BoxedFuture, LoadContext, LoadedAsset},
-        prelude::{
-            AddAsset, AssetEvent, Assets, Commands, EventReader, Handle, Local, Plugin, Res, ResMut,
-        },
-        render::{
-            render_resource::{FilterMode, TextureFormat, TextureUsages},
-            texture::Image,
-            RenderApp, RenderStage,
-        },
-        utils::HashSet,
-    };
-
-    pub struct KayakFontPlugin;
-
-    impl Plugin for KayakFontPlugin {
-        fn build(&self, app: &mut bevy::prelude::App) {
-            app.add_asset::<KayakFont>()
-                .add_asset_loader(KayakFontLoader)
-                .add_system(init_font_texture);
-
-            let render_app = app.sub_app_mut(RenderApp);
-            render_app
-                .init_resource::<FontTextureCache>()
-                .init_resource::<ExtractedFonts>()
-                .add_system_to_stage(RenderStage::Extract, extract_fonts)
-                .add_system_to_stage(RenderStage::Prepare, prepare_fonts);
-        }
-    }
-
-    pub fn init_font_texture(
-        mut not_processed: Local<Vec<Handle<KayakFont>>>,
-        mut font_events: EventReader<AssetEvent<KayakFont>>,
-        mut images: ResMut<Assets<Image>>,
-        fonts: Res<Assets<KayakFont>>,
-    ) {
-        // quick and dirty, run this for all textures anytime a texture is created.
-        for event in font_events.iter() {
-            match event {
-                AssetEvent::Created { handle } => {
-                    not_processed.push(handle.clone_weak());
-                }
-                _ => (),
-            }
-        }
-
-        let not_processed_fonts = not_processed.drain(..).collect::<Vec<_>>();
-        for font_handle in not_processed_fonts {
-            if let Some(font) = fonts.get(&font_handle) {
-                if let Some(mut texture) = images.get_mut(&font.atlas_image) {
-                    texture.texture_descriptor.format = TextureFormat::Rgba8Unorm;
-                    texture.sampler_descriptor.min_filter = FilterMode::Linear;
-                    texture.sampler_descriptor.mipmap_filter = FilterMode::Linear;
-                    texture.sampler_descriptor.mag_filter = FilterMode::Linear;
-                    texture.texture_descriptor.usage = TextureUsages::TEXTURE_BINDING
-                        | TextureUsages::COPY_DST
-                        | TextureUsages::COPY_SRC;
-                } else {
-                    not_processed.push(font_handle.clone_weak());
-                }
-            }
-        }
-    }
-
-    #[derive(Default)]
-    pub struct ExtractedFonts {
-        pub fonts: Vec<(Handle<KayakFont>, KayakFont)>,
-    }
-
-    fn extract_fonts(
-        mut not_processed: Local<Vec<Handle<KayakFont>>>,
-        mut commands: Commands,
-        font_assets: Res<Assets<KayakFont>>,
-        mut events: EventReader<AssetEvent<KayakFont>>,
-        textures: Res<Assets<Image>>,
-    ) {
-        let mut extracted_fonts = ExtractedFonts { fonts: Vec::new() };
-        let mut changed_assets = HashSet::default();
-        let mut removed = Vec::new();
-        for event in events.iter() {
-            match event {
-                AssetEvent::Created { handle } => {
-                    changed_assets.insert(handle.clone_weak());
-                }
-                AssetEvent::Modified { handle } => {
-                    changed_assets.insert(handle.clone_weak());
-                }
-                AssetEvent::Removed { handle } => {
-                    if !changed_assets.remove(handle) {
-                        removed.push(handle.clone_weak());
-                    }
-                }
-            }
-        }
-
-        for handle in not_processed.drain(..) {
-            changed_assets.insert(handle);
-        }
-
-        for handle in changed_assets {
-            let font_asset = font_assets.get(&handle).unwrap();
-            if let Some(image) = textures.get(&font_asset.atlas_image) {
-                if !image
-                    .texture_descriptor
-                    .usage
-                    .contains(TextureUsages::COPY_SRC)
-                    || image.texture_descriptor.format != TextureFormat::Rgba8Unorm
-                {
-                    not_processed.push(handle);
-                    continue;
-                }
-            } else {
-                not_processed.push(handle);
-                continue;
-            }
-
-            let font = font_asset.clone();
-            extracted_fonts.fonts.push((handle, font));
-        }
-
-        commands.insert_resource(extracted_fonts);
-    }
-
-    fn prepare_fonts(
-        mut extracted_fonts: ResMut<ExtractedFonts>,
-        mut font_texture_cache: ResMut<FontTextureCache>,
-    ) {
-        let fonts: Vec<_> = extracted_fonts.fonts.drain(..).collect();
-        for (handle, font) in fonts {
-            font_texture_cache.add(handle, font);
-        }
-    }
-
-    #[derive(Default)]
-    pub struct KayakFontLoader;
-
-    impl AssetLoader for KayakFontLoader {
-        fn load<'a>(
-            &'a self,
-            bytes: &'a [u8],
-            load_context: &'a mut LoadContext,
-        ) -> BoxedFuture<'a, Result<(), anyhow::Error>> {
-            Box::pin(async move {
-                let path = load_context.path();
-                let path = path.with_extension("png");
-                let atlas_image_path = AssetPath::new(path, None);
-                let font = KayakFont::new(
-                    Sdf::from_bytes(bytes),
-                    load_context.get_handle(atlas_image_path.clone()),
-                );
-
-                let asset = LoadedAsset::new(font).with_dependency(atlas_image_path);
-                load_context.set_default_asset(asset);
-
-                Ok(())
-            })
-        }
-
-        fn extensions(&self) -> &[&str] {
-            static EXTENSIONS: &[&str] = &["kayak_font"];
-            EXTENSIONS
-        }
-    }
-}
+pub mod bevy;
 
 #[cfg(test)]
 mod tests {
@@ -303,7 +133,4 @@
             }
         }
     }
-}
-=======
-pub mod bevy;
->>>>>>> 304631ef
+}