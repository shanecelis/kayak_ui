use crate::cursor::{CursorEvent, ScrollEvent};
use crate::{Index, KeyboardEvent};

/// An event type sent to widgets
#[derive(Debug, Clone, Copy, PartialEq)]
pub struct Event {
    /// The node targeted by this event
    pub target: Index,
    /// The current target of this event
    pub current_target: Index,
    /// The type of event
    pub event_type: EventType,
    /// Indicates whether this event should propagate or not
    pub(crate) should_propagate: bool,
    /// Indicates whether the default action of this event (if any) has been prevented
    pub(crate) default_prevented: bool,
}

impl Default for Event {
    fn default() -> Self {
        Self {
            target: Default::default(),
            current_target: Default::default(),
            event_type: EventType::Click(CursorEvent::default()),
            should_propagate: true,
            default_prevented: false,
        }
    }
}

impl Event {
    /// Create a new event
    ///
    /// This is the preferred method for creating an event as it automatically sets up
    /// propagation and other event metadata in a standardized manner
    pub fn new(target: Index, event_type: EventType) -> Self {
        Self {
            target,
            current_target: target,
            event_type,
            should_propagate: event_type.propagates(),
            default_prevented: false,
        }
    }

    /// Returns whether this event is currently set to propagate
    pub fn propagates(&self) -> bool {
        self.should_propagate
    }

    /// If called, prevents this event from propagating up the hierarchy
    pub fn stop_propagation(&mut self) {
        self.should_propagate = false;
    }

    /// Returns whether this event's default action has been prevented or not
    pub fn is_default_prevented(&self) -> bool {
        self.default_prevented
    }

    /// Prevents this event's default action (if any) from being executed
    pub fn prevent_default(&mut self) {
        self.default_prevented = true;
    }
}

/// The type of event
///
/// __Note:__ This type implements `PartialEq` and `Hash` in a way that only considers the variant itself,
/// not the underlying data. If full comparisons are needed, they should be done with the inner data or
/// with a custom wrapper.
#[derive(Debug, Clone, Copy)]
pub enum EventType {
    /// An event that occurs when the user clicks a widget
    Click(CursorEvent),
    /// An event that occurs when the user hovers the cursor over a widget
    Hover(CursorEvent),
    /// An event that occurs when the user moves the cursor into a widget
    MouseIn(CursorEvent),
    /// An event that occurs when the user moves the cursor out of a widget
    MouseOut(CursorEvent),
    /// An event that occurs when the user presses down on the cursor over a widget
    MouseDown(CursorEvent),
    /// An event that occurs when the user releases the cursor over a widget
    MouseUp(CursorEvent),
<<<<<<< HEAD
    /// An event that occurs when the user scrolls over a widget
    Scroll(ScrollEvent),
=======
    /// An event that occurs when a widget receives focus
>>>>>>> db7042dd
    Focus,
    /// An event that occurs when a widget loses focus
    Blur,
<<<<<<< HEAD
    CharInput {
        c: char,
    },
=======
    /// An event that occurs when the user types in a character within a _focused_ widget
    CharInput { c: char },
    /// An event that occurs when the user releases a key within a _focused_ widget
>>>>>>> db7042dd
    KeyUp(KeyboardEvent),
    /// An event that occurs when the user presses a key down within a _focused_ widget
    KeyDown(KeyboardEvent),
}

impl Eq for EventType {}

/// __Note:__ Only checks if the two event types are the same discriminant
impl PartialEq for EventType {
    fn eq(&self, other: &Self) -> bool {
        std::mem::discriminant(self) == std::mem::discriminant(other)
    }
}

/// __Note:__ Only uses the discriminant for hashing
impl std::hash::Hash for EventType {
    fn hash<H: std::hash::Hasher>(&self, state: &mut H) {
        std::hash::Hash::hash(&std::mem::discriminant(self), state);
    }
}

/// The various categories an event can belong to
#[derive(Debug, Clone, Copy, PartialEq, Eq, Hash)]
pub enum EventCategory {
    /// A category for events related to the mouse/cursor
    Mouse,
    /// A category for events related to the keyboard
    Keyboard,
    /// A category for events related to focus
    Focus,
}

impl EventType {
    /// Returns whether this event type should propagate by default
    ///
    /// For more details on what should and shouldn't propagate, check out the
    /// [W3 specifications](https://www.w3.org/TR/uievents/#event-types), upon which this is based.
    pub fn propagates(&self) -> bool {
        match self {
            // Propagates
            Self::Hover(..) => true,
            Self::Click(..) => true,
            Self::MouseDown(..) => true,
            Self::MouseUp(..) => true,
            Self::Scroll(..) => true,
            Self::CharInput { .. } => true,
            Self::KeyUp(..) => true,
            Self::KeyDown(..) => true,
            // Doesn't Propagate
            Self::MouseIn(..) => false,
            Self::MouseOut(..) => false,
            Self::Focus => false,
            Self::Blur => false,
        }
    }

    /// Get the category of this event
    pub fn event_category(&self) -> EventCategory {
        match self {
            // Mouse
            Self::Hover(..) => EventCategory::Mouse,
            Self::Click(..) => EventCategory::Mouse,
            Self::MouseDown(..) => EventCategory::Mouse,
            Self::MouseUp(..) => EventCategory::Mouse,
            Self::MouseIn(..) => EventCategory::Mouse,
            Self::MouseOut(..) => EventCategory::Mouse,
            Self::Scroll(..) => EventCategory::Mouse,
            // Keyboard
            Self::CharInput { .. } => EventCategory::Keyboard,
            Self::KeyUp(..) => EventCategory::Keyboard,
            Self::KeyDown(..) => EventCategory::Keyboard,
            // Focus
            Self::Focus => EventCategory::Focus,
            Self::Blur => EventCategory::Focus,
        }
    }
}<|MERGE_RESOLUTION|>--- conflicted
+++ resolved
@@ -83,24 +83,15 @@
     MouseDown(CursorEvent),
     /// An event that occurs when the user releases the cursor over a widget
     MouseUp(CursorEvent),
-<<<<<<< HEAD
     /// An event that occurs when the user scrolls over a widget
     Scroll(ScrollEvent),
-=======
     /// An event that occurs when a widget receives focus
->>>>>>> db7042dd
     Focus,
     /// An event that occurs when a widget loses focus
     Blur,
-<<<<<<< HEAD
-    CharInput {
-        c: char,
-    },
-=======
     /// An event that occurs when the user types in a character within a _focused_ widget
     CharInput { c: char },
     /// An event that occurs when the user releases a key within a _focused_ widget
->>>>>>> db7042dd
     KeyUp(KeyboardEvent),
     /// An event that occurs when the user presses a key down within a _focused_ widget
     KeyDown(KeyboardEvent),
