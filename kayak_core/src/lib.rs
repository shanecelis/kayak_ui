--- conflicted
+++ resolved
@@ -17,11 +17,8 @@
 mod keys;
 mod layout;
 pub mod layout_cache;
-<<<<<<< HEAD
+mod layout_dispatcher;
 mod lifetime;
-=======
-mod layout_dispatcher;
->>>>>>> 6e83e926
 mod multi_state;
 pub mod node;
 mod on_event;
