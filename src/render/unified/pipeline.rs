--- conflicted
+++ resolved
@@ -347,13 +347,16 @@
 }
 
 #[repr(C)]
-#[derive(Copy, Clone, Pod, Zeroable)]
+#[derive(Copy, Clone)]
 struct QuadVertex {
     pub position: [f32; 3],
     pub color: [f32; 4],
     pub uv: [f32; 4],
     pub pos_size: [f32; 4],
 }
+
+unsafe impl Zeroable for QuadVertex {}
+unsafe impl Pod for QuadVertex {}
 
 #[repr(C)]
 #[derive(Copy, Clone, ShaderType)]
@@ -552,14 +555,14 @@
             layout: &quad_pipeline.view_layout,
         }));
 
-<<<<<<< HEAD
-        let key = UnifiedPipelineKey::from_msaa_samples(msaa.samples());
-        let spec_pipeline = pipelines.specialize(&mut pipeline_cache, &quad_pipeline, key);
-
-=======
->>>>>>> 602372df
         let draw_quad = draw_functions.read().get_id::<DrawUI>().unwrap();
         for (camera_entity, mut transparent_phase, view) in views.iter_mut() {
+            let key = UnifiedPipelineKey {
+                msaa: 1,
+                hdr: view.hdr,
+            };
+            let spec_pipeline = pipelines.specialize(&mut pipeline_cache, &quad_pipeline, key);
+
             for (entity, quad) in extracted_sprites.iter_mut() {
                 if camera_entity != quad.camera_entity {
                     continue;
@@ -589,11 +592,6 @@
                             });
                     }
                 }
-                let key = UnifiedPipelineKey {
-                    msaa: 1,
-                    hdr: view.hdr,
-                };
-                let spec_pipeline = pipelines.specialize(&mut pipeline_cache, &quad_pipeline, key);
 
                 transparent_phase.add(TransparentUI {
                     draw_function: draw_quad,
