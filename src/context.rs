use std::sync::{Arc, RwLock};

use bevy::{
    ecs::{event::ManualEventReader, system::CommandQueue},
    prelude::*,
    utils::{HashMap, HashSet},
    window::PrimaryWindow,
};
use morphorm::Hierarchy;

use crate::{
    calculate_nodes::{calculate_layout, calculate_nodes},
    children::KChildren,
    clone_component::{clone_state, clone_system, EntityCloneSystems, PreviousWidget},
    context_entities::ContextEntities,
    cursor::PointerEvents,
    event_dispatcher::EventDispatcher,
    focus_tree::FocusTree,
    input::query_world,
    layout::{LayoutCache, Rect},
    layout_dispatcher::LayoutEventDispatcher,
    node::{DirtyNode, WrappedIndex},
    prelude::KayakWidgetContext,
    render_primitive::RenderPrimitive,
    styles::{
        ComputedStyles, Corner, Edge, KCursorIcon, KPositionType, KStyle, LayoutType,
        RenderCommand, StyleProp, Units,
    },
    tree::{Change, Tree},
    widget_state::WidgetState,
    Focusable, KayakUIPlugin, WindowSize, render::MAX_OPACITY_LAYERS,
};

/// A tag component representing when a widget has been mounted(added to the tree).
#[derive(Component, Reflect, Default)]
#[reflect(Component)]
pub struct Mounted;

const UPDATE_DEPTH: u32 = 0;

type WidgetSystems = HashMap<
    String,
    (
        Box<dyn System<In = (KayakWidgetContext, Entity, Entity), Out = bool>>,
        Box<dyn System<In = (KayakWidgetContext, Entity), Out = bool>>,
    ),
>;

///
/// Kayak Context
///
/// This bevy resource keeps track of all of the necessary UI state. This includes the widgets, tree, input, layout, and other important data.
/// The Context provides some connivent helper functions for creating and using widgets, state, and context.
///
/// Usage:
/// ```rust
/// use bevy::prelude::*;
/// use kayak_ui::prelude::{widgets::*, *};
///
/// // Bevy setup function
/// fn setup(mut commands: Commands) {
///     let mut widget_context = Context::new();
///     let app_entity = commands.spawn(KayakAppBundle {
///         ..Default::default()
///     }).id();
///     // Stores the kayak app widget in the widget context's tree.
///     widget_context.add_widget(None, app_entity);
///     commands.spawn((widget_context, EventDispatcher::default()));
/// }
///
/// fn main() {
///     App::new()
///     .add_plugins(DefaultPlugins)
///     .add_plugin(ContextPlugin)
///     .add_plugin(KayakWidgets)
///     .add_startup_system(setup);
/// }
/// ```
#[derive(Component)]
pub struct KayakRootContext {
    pub tree: Arc<RwLock<Tree>>,
    pub(crate) layout_cache: Arc<RwLock<LayoutCache>>,
    pub(crate) focus_tree: Arc<RwLock<FocusTree>>,
    systems: WidgetSystems,
    pub(crate) current_z: f32,
    pub(crate) context_entities: ContextEntities,
    pub(crate) current_cursor: CursorIcon,
    pub(crate) clone_systems: Arc<RwLock<EntityCloneSystems>>,
    pub(crate) cloned_widget_entities: Arc<RwLock<HashMap<Entity, Entity>>>,
    pub(crate) widget_state: WidgetState,
    pub(crate) order_tree: Arc<RwLock<Tree>>,
    pub(crate) index: Arc<RwLock<HashMap<Entity, usize>>>,
    /// Unique id's store entity id's related to a key rather than the child tree.
    /// This lets users get a unique entity. The first Entity is the parent widget.
    /// The 2nd hashmap is a list of keys and their entities.
    pub(crate) unique_ids: Arc<RwLock<HashMap<Entity, HashMap<String, Entity>>>>,
    /// Maps keyed entities to spawn parents. We can't use the tree in this case.
    pub(crate) unique_ids_parents: Arc<RwLock<HashMap<Entity, Entity>>>,
    pub(crate) uninitilized_systems: HashSet<String>,
    pub camera_entity: Entity,
}

impl Default for KayakRootContext {
    fn default() -> Self {
        Self::new(Entity::from_raw(0))
    }
}

impl KayakRootContext {
    /// Creates a new widget context.
    pub fn new(camera_entity: Entity) -> Self {
        Self {
            tree: Arc::new(RwLock::new(Tree::default())),
            layout_cache: Arc::new(RwLock::new(LayoutCache::default())),
            focus_tree: Default::default(),
            systems: HashMap::default(),
            current_z: 0.0,
            context_entities: ContextEntities::new(),
            current_cursor: CursorIcon::Default,
            clone_systems: Default::default(),
            cloned_widget_entities: Default::default(),
            widget_state: Default::default(),
            index: Default::default(),
            order_tree: Default::default(),
            unique_ids: Default::default(),
            unique_ids_parents: Default::default(),
            uninitilized_systems: Default::default(),
            camera_entity,
        }
    }

    /// Adds a kayak plugin and runs the build function on the context.
    pub fn add_plugin(&mut self, plugin: impl KayakUIPlugin) {
        plugin.build(self)
    }

    /// Retreives the current entity that has focus or None if nothing is focused.
    pub fn get_current_focus(&self) -> Option<Entity> {
        if let Ok(tree) = self.focus_tree.try_read() {
            return tree.current().and_then(|a| Some(a.0));
        }
        None
    }

    /// Get's the layout for th given widget index.
    pub(crate) fn get_layout(&self, id: &WrappedIndex) -> Option<Rect> {
        if let Ok(cache) = self.layout_cache.try_read() {
            cache.rect.get(id).cloned()
        } else {
            None
        }
    }

    pub(crate) fn get_geometry_changed(&self, id: &WrappedIndex) -> bool {
        if let Ok(cache) = self.layout_cache.try_read() {
            if let Some(geometry_changed) = cache.geometry_changed.get(id) {
                !geometry_changed.is_empty()
            } else {
                false
            }
        } else {
            false
        }
    }

    /// Adds a new set of systems for a widget type.
    /// Update systems are ran every frame and return true or false depending on if the widget has "changed".
    /// Render systems are ran only if the widget has changed and are meant to re-render children and handle
    /// tree changes.
    pub fn add_widget_system<Params, Params2>(
        &mut self,
        type_name: impl Into<String>,
        update: impl IntoSystem<(KayakWidgetContext, Entity, Entity), bool, Params>,
        render: impl IntoSystem<(KayakWidgetContext, Entity), bool, Params2>,
    ) {
        let type_name = type_name.into();
        let update_system = Box::new(IntoSystem::into_system(update));
        let render_system = Box::new(IntoSystem::into_system(render));
        self.systems
            .insert(type_name.clone(), (update_system, render_system));
        self.uninitilized_systems.insert(type_name);
    }

    /// Let's the widget context know what data types are used for a given widget.
    /// This is useful as it allows Kayak to keep track of previous values for diffing.
    /// When the default update widget system is called it checks the props and state of
    /// the current widget with it's values from the previous frame.
    /// This allows Kayak to diff data. Alternatively a custom widget update system can
    /// be used and listen for events, resources, or any other bevy ECS data.
    pub fn add_widget_data<
        Props: Component + Clone + PartialEq,
        State: Component + Clone + PartialEq,
    >(
        &mut self,
    ) {
        if let Ok(mut clone_systems) = self.clone_systems.try_write() {
            clone_systems
                .0
                .push((clone_system::<Props>, clone_state::<State>));
        }
    }

    /// Adds a widget to the tree.
    /// Widgets are created using entities and components.
    /// Once created their id's need to be added to the widget tree
    /// so that the correct ordering is preserved for updates and rendering.
    pub fn add_widget(&mut self, parent: Option<Entity>, entity: Entity) {
        if let Ok(mut tree) = self.tree.write() {
            tree.add(WrappedIndex(entity), parent.map(WrappedIndex));
            if let Ok(mut cache) = self.layout_cache.try_write() {
                cache.add(WrappedIndex(entity));
            }
        }
    }

    /// Creates a new context using the context entity for the given type_id + parent id.
    /// Context can be considered state that changes across multiple components.
    /// Alternatively you can use bevy's resources.
    pub fn set_context_entity<T: Default + 'static>(
        &self,
        parent_id: Option<Entity>,
        context_entity: Entity,
    ) {
        if let Some(parent_id) = parent_id {
            self.context_entities
                .add_context_entity::<T>(parent_id, context_entity);
        }
    }

    /// Returns a new/existing widget entity.
    /// Because a re-render can potentially spawn new entities it's advised to use this
    /// to avoid creating a new entity.
    ///
    /// Usage:
    /// ```rust
    /// fn setup() {
    ///     let mut widget_context = WidgetContext::new();
    ///     // Root tree node, no parent node.
    ///     let root_entity =  widget_context.spawn_widget(&mut commands, None);
    ///     commands.entity(root_entity).insert(KayakAppBundle::default());
    ///     widget_context.add_widget(None, root_entity);
    /// }
    ///```
    pub fn spawn_widget(
        &self,
        commands: &mut Commands,
        key: Option<&'static str>,
        parent_id: Option<Entity>,
    ) -> Entity {
        let mut entity = None;
        if let Some(parent_entity) = parent_id {
            if let Some(key) = key.map(|key| key.to_string()) {
                if let Ok(unique_ids) = self.unique_ids.try_read() {
                    if let Some(key_hashmap) = unique_ids.get(&parent_entity) {
                        entity = key_hashmap.get(&key).cloned();

                        if let Some(child) = entity {
                            if let Some(mut entity_commands) = commands.get_entity(child) {
                                entity_commands.despawn();
                            }
                            entity =
                                Some(commands.get_or_spawn(child).set_parent(parent_entity).id());
                            log::trace!(
                                "Reusing keyed widget entity {:?} with parent: {:?}!",
                                child.index(),
                                parent_id.unwrap().index()
                            );
                        }
                    } else {
                        log::trace!("couldn't find key entity on parent!");
                    }
                } else {
                    panic!("Couldn't get unique id lock!");
                }
            } else {
                let children = self.get_children_ordered(parent_entity);
                // We need to increment the index count even if we are using the unique id key.
                let index = self.get_and_add_index(parent_entity);
                let child = children.get(index).cloned();

                if let Some(child) = child {
                    log::trace!(
                        "Reusing widget entity {:?} with parent: {:?}!",
                        child.index(),
                        parent_id.unwrap().index()
                    );
                    if let Some(mut entity_commands) = commands.get_entity(child) {
                        entity_commands.despawn();
                    }
                    entity = Some(commands.get_or_spawn(child).id());
                }
            }
        }

        // If we have no entity spawn it!
        if entity.is_none() {
            entity = Some(commands.spawn_empty().id());
            log::trace!(
                "Spawning new widget with entity {:?}!",
                entity.unwrap().index()
            );

            // Note: The root widget cannot have a key for now..
            if let Some(parent_entity) = parent_id {
                commands.entity(entity.unwrap()).set_parent(parent_entity);

                if let Some(key) = key.map(|key| key.to_string()) {
                    if let Ok(mut unique_ids) = self.unique_ids.try_write() {
                        if let Some(key_hashmap) = unique_ids.get_mut(&parent_entity) {
                            key_hashmap.insert(key, entity.unwrap());
                            if let Ok(mut unique_ids_parents) = self.unique_ids_parents.try_write()
                            {
                                unique_ids_parents.insert(entity.unwrap(), parent_entity);
                            }
                        } else {
                            let mut key_hashmap = HashMap::new();
                            key_hashmap.insert(key, entity.unwrap());
                            unique_ids.insert(parent_entity, key_hashmap);
                            if let Ok(mut unique_ids_parents) = self.unique_ids_parents.try_write()
                            {
                                unique_ids_parents.insert(entity.unwrap(), parent_entity);
                            }
                        }
                    }
                } else {
                    // We need to add it to the ordered tree
                    if let Ok(mut tree) = self.order_tree.try_write() {
                        tree.add(WrappedIndex(entity.unwrap()), parent_id.map(WrappedIndex))
                    }
                }
            }
        }
        entity.unwrap()
    }

    fn get_children_ordered(&self, entity: Entity) -> Vec<Entity> {
        let mut children = vec![];
        if let Ok(tree) = self.order_tree.read() {
            let iterator = tree.child_iter(WrappedIndex(entity));

            children = iterator.map(|index| index.0).collect::<Vec<_>>();
        }

        children
    }

    fn get_and_add_index(&self, parent: Entity) -> usize {
        if let Ok(mut hash_map) = self.index.try_write() {
            if hash_map.contains_key(&parent) {
                let index = hash_map.get_mut(&parent).unwrap();
                let current_index = *index;
                *index += 1;
                return current_index;
            } else {
                hash_map.insert(parent, 1);
                return 0;
            }
        }

        0
    }

    /// Generates a flat list of widget render commands sorted by tree order.
    /// There is no need to call this unless you are implementing your own custom renderer.
    pub fn build_render_primitives(
        &self,
        nodes: &Query<&crate::node::Node>,
        widget_names: &Query<&WidgetName>,
    ) -> Vec<RenderPrimitive> {
        let node_tree = self.tree.try_read();
        if node_tree.is_err() {
            return vec![];
        }

        let node_tree = node_tree.unwrap();

        if node_tree.root_node.is_none() {
            return vec![];
        }

        let (render_primitives, _, _) = if let Ok(mut layout_cache) = self.layout_cache.try_write() {
            recurse_node_tree_to_build_primitives(
                &node_tree,
                &mut layout_cache,
                nodes,
                widget_names,
                node_tree.root_node.unwrap(),
                0.0,
                0.0,
                RenderPrimitive::Empty,
                0,
                0,
                0
            )
        } else {
            (vec![], 0.0, 0)
        };
        // render_primitives.sort_by(|a, b| a.0.partial_cmp(&b.0).unwrap());

        // render_primitives.iter().enumerate().for_each(|(index, p)| {
        //     log::info!("Name: {:?}, Z: {:?}", p.to_string(), p.get_layout().z_index);
        // });

        // dbg!(&render_primitives
        //     .iter()
        //     .map(|a| (a.1.to_string(), a.0))
        //     .collect::<Vec<_>>());

        render_primitives.into_iter().collect()
    }
}

pub const UI_Z_STEP: f32 = 0.001;

fn recurse_node_tree_to_build_primitives(
    node_tree: &Tree,
    layout_cache: &mut LayoutCache,
    nodes: &Query<&crate::node::Node>,
    widget_names: &Query<&WidgetName>,
    current_node: WrappedIndex,
    _parent_global_z: f32,
    mut current_global_z: f32,
    mut prev_clip: RenderPrimitive,
    depth: usize,
    mut current_opacity_layer: u32,
    mut total_opacity_layers: u32,
) -> (Vec<RenderPrimitive>, f32, u32) {
    let mut render_primitives = Vec::new();
    let mut opacity = None;
    if let Ok(node) = nodes.get(current_node.0) {
        // Skip rendering completely transparent objects.
        if node.opacity < 0.001 {
            return (render_primitives, current_global_z, total_opacity_layers);
        }
        current_global_z += UI_Z_STEP + if node.z <= 0.0 { 0.0 } else { node.z };
        let mut render_primitive = node.primitive.clone();
        // Set opacity layer on render primitive
        render_primitive.set_opacity_layer(current_opacity_layer);

        // let mut new_z_index = main_z_index;
        let new_z = current_global_z; // - parent_global_z;

        let layout = if let Some(layout) = layout_cache.rect.get_mut(&current_node) {
            log::trace!(
                "z_index is {} and node.z is {} for: {}-{}",
                new_z,
                node.z,
                widget_names.get(current_node.0).unwrap().0,
                current_node.0.index(),
            );
            layout.z_index = new_z;

            // new_z_index += if node.z <= 0.0 { 0.0 } else { node.z };

            render_primitive.set_layout(*layout);
            *layout
        } else {
            log::warn!(
                "No layout for node: {}-{}",
                widget_names.get(current_node.0).unwrap().0,
                current_node.0.index()
            );
            Rect::default()
        };

        match &render_primitive {
            RenderPrimitive::Text {
                content, layout, ..
            } => {
                log::trace!(
                    "Text node: {}-{} is equal to: {}, {:?}",
                    widget_names.get(current_node.0).unwrap().0,
                    current_node.0.index(),
                    content,
                    layout,
                );
            }
            RenderPrimitive::Clip { layout, .. } => {
                log::trace!(
                    "Clip node: {}-{} is equal to: {:?}",
                    widget_names.get(current_node.0).unwrap().0,
                    current_node.0.index(),
                    layout,
                );
            }
            RenderPrimitive::Empty => {
                log::trace!(
                    "Empty node: {}-{} is equal to: {:?}",
                    widget_names.get(current_node.0).unwrap().0,
                    current_node.0.index(),
                    layout
                );
            }
            _ => {}
        }

<<<<<<< HEAD
        if let RenderPrimitive::Clip { layout, .. } = &mut render_primitive {
            if let RenderPrimitive::Clip {
                layout: prev_layout,
                ..
=======
        if let RenderPrimitive::Clip { layout } = &mut render_primitive {
            if let RenderPrimitive::Clip {
                layout: prev_layout,
>>>>>>> 63b08c3d
            } = &prev_clip
            {
                let y1 = layout.posy + layout.height;
                let y2 = prev_layout.posy + prev_layout.height;
                layout.height = y1.min(y2) - layout.posy;
                if prev_layout.posy > layout.posy {
                    layout.posy = prev_layout.posy;
                }
            }
        }

        // Only spawn an opacity layer if we have an opacity greater than zero or less than one.
        if node.opacity < 1.0 {
            // If we've hit max opacity layer capacity skip rendering.
            if total_opacity_layers + 1 >= MAX_OPACITY_LAYERS {
                return (vec![], current_global_z, total_opacity_layers);
            }

            // Add in an opacity layer
            total_opacity_layers += 1;
            let opacity_layer = RenderPrimitive::OpacityLayer {
                index: total_opacity_layers,
                z: render_primitive.get_layout().z_index,
            };
            opacity = Some((
                node.opacity,
                total_opacity_layers,
            ));

            current_opacity_layer = total_opacity_layers;

            render_primitives.push(opacity_layer);

        }

        let _indent = "  ".repeat(depth);
        if !matches!(render_primitive, RenderPrimitive::Empty) {
            // println!("{} [{}, current_global_z: {}, z: {}, x: {}, y: {}, width: {}, height: {}]", _indent, render_primitive.to_string(), current_global_z, layout.z_index, layout.posx, layout.posy, layout.width, layout.height);
            render_primitives.push(render_primitive.clone());
        }

        let new_prev_clip = if matches!(render_primitive, RenderPrimitive::Clip { .. }) {
            render_primitive.clone()
        } else {
            prev_clip
        };

        prev_clip = new_prev_clip.clone();
        if node_tree.children.contains_key(&current_node) {
            let current_parent_global_z = current_global_z;
            // let mut z = 1.0f32;
            let mut children_primitives = Vec::new();
            let children = node_tree.children.get(&current_node).unwrap();
            // let children_count = children.len();
            // let original_opacity_layers = opacity_layers;
            for child in children {
                // main_z_index += 1.0;
                // let new_z = main_z_index + if node.z < 0.0 { 0.0 } else { node.z } + (z / children_count as f32);
                let (mut children_p, _new_global_z, new_total_opacity_layers) = recurse_node_tree_to_build_primitives(
                    node_tree,
                    layout_cache,
                    nodes,
                    widget_names,
                    *child,
                    current_parent_global_z,
                    current_global_z,
                    new_prev_clip.clone(),
                    depth + 1,
                    current_opacity_layer,
                    total_opacity_layers
                );
                total_opacity_layers = new_total_opacity_layers;
                // current_global_z = new_global_z;
                // z += 1.0;

                if children_p.len() > 0 {
                    // Between each child node we need to reset the clip.
                    if matches!(prev_clip, RenderPrimitive::Clip { .. }) {
                        match prev_clip {
                            RenderPrimitive::Clip {
                                mut layout,
                                opacity_layer,
                            } => {
                                current_global_z += (UI_Z_STEP * 2.0) * children_p.len() as f32;
                                layout.z_index = current_global_z;
                                // println!("{}   [previous_clip, z: {}, x: {}, y: {}, width: {}, height: {}", _indent, layout.z_index, layout.posx, layout.posy, layout.width, layout.height);
                                children_p.push(RenderPrimitive::Clip {
                                    layout,
                                    opacity_layer,
                                });
                            }
                            _ => {}
                        }
                    }
                }

                if let Ok(_node) = nodes.get(child.0) {
                    let zz = 0.0; //if node.z < 0.0 { z } else { z + node.z };
                    children_primitives.push((zz, children_p));
                }
            }

            // opacity_layers = original_opacity_layers;

            // Sort and add
            // children_primitives.sort_by(|a, b| a.0.partial_cmp(&b.0).unwrap());
            for cp in children_primitives.drain(..) {
                render_primitives.extend(cp.1);
            }
        } else {
            log::trace!(
                "No children for node: {}-{}",
                widget_names.get(current_node.0).unwrap().0,
                current_node.0.index()
            );
        }
    } else {
        log::error!(
            "No render node: {}-{} > {}-{}",
            node_tree
                .get_parent(current_node)
                .map(|v| v.0.index() as i32)
                .unwrap_or(-1),
            widget_names
                .get(
                    node_tree
                        .get_parent(current_node)
                        .map(|v| v.0)
                        .unwrap_or(Entity::from_raw(0))
                )
                .map(|v| v.0.clone())
                .unwrap_or_else(|_| "None".into()),
            widget_names
                .get(current_node.0)
                .map(|v| v.0.clone())
                .unwrap_or_else(|_| "None".into()),
            current_node.0.index()
        );
    }

    // When an opacity layer has been added all of its children are drawn to the same render target.
    // After we need to draw the render target for that opacity layer to the screen.
    if let Some((opacity, opacity_layer)) = opacity {
        let root_node_layout = layout_cache.rect.get(&node_tree.root_node.unwrap()).unwrap();
        current_global_z += UI_Z_STEP * 2.0;
        let primitive = RenderPrimitive::DrawOpacityLayer {
            opacity,
            index: opacity_layer,
            z: current_global_z,
            layout: *root_node_layout,
        };
        render_primitives.push(primitive);
    }

    // dbg!(&render_primitives);

    (render_primitives, current_global_z, total_opacity_layers)
}

/// Updates the widgets
pub fn update_widgets_sys(world: &mut World) {
    let mut context_data = Vec::new();

    query_world::<Query<(Entity, &mut KayakRootContext)>, _, _>(
        |mut query| {
            for (entity, mut kayak_root_context) in query.iter_mut() {
                context_data.push((entity, std::mem::take(&mut *kayak_root_context)));
            }
        },
        world,
    );

    for (entity, mut context) in context_data.drain(..) {
        for system_id in context.uninitilized_systems.drain() {
            if let Some(system) = context.systems.get_mut(&system_id) {
                system.0.initialize(world);
                system.1.initialize(world);
            }
        }

        let tree_iterator = if let Ok(tree) = context.tree.read() {
            tree.down_iter().collect::<Vec<_>>()
        } else {
            panic!("Failed to acquire read lock.");
        };

        // let change_tick = world.increment_change_tick();

        let old_focus = if let Ok(mut focus_tree) = context.focus_tree.try_write() {
            let current = focus_tree.current();
            focus_tree.clear();
            if let Ok(tree) = context.tree.read() {
                if let Some(root_node) = tree.root_node {
                    focus_tree.add(root_node, &tree);
                }
            }
            current
        } else {
            None
        };

        let mut new_ticks = HashMap::new();

        // dbg!("Updating widgets!");
        update_widgets(
            context.camera_entity,
            world,
            &context.tree,
            &context.layout_cache,
            &mut context.systems,
            tree_iterator,
            &context.context_entities,
            &context.focus_tree,
            &context.clone_systems,
            &context.cloned_widget_entities,
            &context.widget_state,
            &mut new_ticks,
            &context.order_tree,
            &context.index,
            &context.unique_ids,
            &context.unique_ids_parents,
        );

        if let Some(old_focus) = old_focus {
            if let Ok(mut focus_tree) = context.focus_tree.try_write() {
                if focus_tree.contains(old_focus) {
                    focus_tree.focus(old_focus);
                }
            }
        }

        // dbg!("Finished updating widgets!");
        let tick = world.read_change_tick();

        for (key, system) in context.systems.iter_mut() {
            if let Some(new_tick) = new_ticks.get(key) {
                system.0.set_last_change_tick(*new_tick);
                system.1.set_last_change_tick(*new_tick);
            } else {
                system.0.set_last_change_tick(tick);
                system.1.set_last_change_tick(tick);
            }
            // system.apply_buffers(world);
        }

        // Clear out indices
        if let Ok(mut indices) = context.index.try_write() {
            // for (entity, value) in indices.iter_mut() {
            //     if tree.root_node.unwrap().0.id() != entity.id() {
            //         *value = 0;
            //     }
            // }
            indices.clear();
        }

        world.entity_mut(entity).insert(context);
    }
}

fn update_widgets(
    camera_entity: Entity,
    world: &mut World,
    tree: &Arc<RwLock<Tree>>,
    layout_cache: &Arc<RwLock<LayoutCache>>,
    systems: &mut WidgetSystems,
    widgets: Vec<WrappedIndex>,
    context_entities: &ContextEntities,
    focus_tree: &Arc<RwLock<FocusTree>>,
    clone_systems: &Arc<RwLock<EntityCloneSystems>>,
    cloned_widget_entities: &Arc<RwLock<HashMap<Entity, Entity>>>,
    widget_state: &WidgetState,
    new_ticks: &mut HashMap<String, u32>,
    order_tree: &Arc<RwLock<Tree>>,
    index: &Arc<RwLock<HashMap<Entity, usize>>>,
    unique_ids: &Arc<RwLock<HashMap<Entity, HashMap<String, Entity>>>>,
    unique_ids_parents: &Arc<RwLock<HashMap<Entity, Entity>>>,
) {
    for entity in widgets.iter() {
        // A small hack to add parents to widgets
        // let mut command_queue = CommandQueue::default();
        // {
        //     let mut commands = Commands::new(&mut command_queue, &world);
        //     if let Some(mut entity_commands) = commands.get_entity(entity.0) {
        //         entity_commands.set_parent(camera_entity);
        //     }
        // }
        // command_queue.apply(world);

        if let Some(entity_ref) = world.get_entity(entity.0) {
            if let Some(widget_type) = entity_ref.get::<WidgetName>() {
                let widget_context = KayakWidgetContext::new(
                    tree.clone(),
                    context_entities.clone(),
                    layout_cache.clone(),
                    widget_state.clone(),
                    order_tree.clone(),
                    index.clone(),
                    Some(camera_entity),
                    unique_ids.clone(),
                    unique_ids_parents.clone(),
                );
                widget_context.copy_from_point(tree, *entity);
                let children_before = widget_context.get_children(entity.0);
                // let widget_name = widget_type.0.clone();
                let (widget_context, should_update_children) = update_widget(
                    systems,
                    tree,
                    world,
                    *entity,
                    widget_type.0.clone(),
                    widget_context,
                    children_before,
                    clone_systems,
                    cloned_widget_entities,
                    widget_state,
                    new_ticks,
                    order_tree,
                    unique_ids,
                    unique_ids_parents,
                );

                if should_update_children {
                    if let Ok(mut tree) = tree.write() {
                        let mut _had_removal = false;
                        let diff = tree.diff_children(&widget_context, *entity, UPDATE_DEPTH);
                        for (_index, child, _parent, changes) in diff.changes.iter() {
                            if changes
                                .iter()
                                .any(|change| matches!(change, Change::Inserted))
                            {
                                if let Ok(mut cache) = layout_cache.try_write() {
                                    cache.add(*child);
                                }
                            }

                            if changes
                                .iter()
                                .any(|change| matches!(change, Change::Deleted))
                            {
                                _had_removal = true;
                            }
                        }

                        // if _had_removal {
                        //     tree.dump();
                        //     dbg!(&diff);
                        // }

                        tree.merge(&widget_context, *entity, diff, UPDATE_DEPTH);

                        // if _had_removal {
                        //     tree.dump();
                        // }

                        for child in widget_context.child_iter(*entity) {
                            if let Some(mut entity_commands) = world.get_entity_mut(child.0) {
                                entity_commands.insert(DirtyNode);
                            }
                        }
                    }
                }

                // if should_update_children {
                let children = if let Ok(tree) = tree.read() {
                    tree.child_iter(*entity).collect::<Vec<_>>()
                } else {
                    vec![]
                };

                // dbg!((entity, &children));
                update_widgets(
                    camera_entity,
                    world,
                    tree,
                    layout_cache,
                    systems,
                    children,
                    context_entities,
                    focus_tree,
                    clone_systems,
                    cloned_widget_entities,
                    widget_state,
                    new_ticks,
                    order_tree,
                    index,
                    unique_ids,
                    unique_ids_parents,
                );
                // }
            }
        } else {
            // In this case the entity we are trying to process no longer exists.
            // The approach taken here removes said entities from the tree.
            let mut despawn_list = Vec::default();
            if let Ok(mut tree) = tree.write() {
                for child in tree.down_iter_at(*entity, true) {
                    despawn_list.push(child.0);
                    if let Ok(mut order_tree) = order_tree.try_write() {
                        // had_removal = true;
                        log::trace!(
                            "Removing entity! {:?} inside of: {:?}",
                            child.0.index(),
                            entity.0.index()
                        );
                        order_tree.remove(child);
                    }
                }

                for entity in despawn_list.drain(..) {
                    tree.remove(WrappedIndex(entity));
                    if let Some(entity_mut) = world.get_entity_mut(entity) {
                        entity_mut.despawn();
                    }
                }
            }
        }

        if let Some(entity_ref) = world.get_entity(entity.0) {
            if entity_ref.contains::<Focusable>() {
                if let Ok(tree) = tree.try_read() {
                    if let Ok(mut focus_tree) = focus_tree.try_write() {
                        focus_tree.add(*entity, &tree);
                    }
                }
            }
        }
    }
}

fn update_widget(
    systems: &mut WidgetSystems,
    tree: &Arc<RwLock<Tree>>,
    world: &mut World,
    entity: WrappedIndex,
    widget_type: String,
    widget_context: KayakWidgetContext,
    previous_children: Vec<Entity>,
    clone_systems: &Arc<RwLock<EntityCloneSystems>>,
    cloned_widget_entities: &Arc<RwLock<HashMap<Entity, Entity>>>,
    widget_state: &WidgetState,
    new_ticks: &mut HashMap<String, u32>,
    order_tree: &Arc<RwLock<Tree>>,
    unique_ids: &Arc<RwLock<HashMap<Entity, HashMap<String, Entity>>>>,
    unique_ids_parents: &Arc<RwLock<HashMap<Entity, Entity>>>,
) -> (Tree, bool) {
    // Check if we should update this widget
    let should_rerender = {
        // TODO: Move the spawning to when we create the widget.
        let old_props_entity =
            if let Ok(mut cloned_widget_entities) = cloned_widget_entities.try_write() {
                let old_parent_entity = if let Ok(tree) = tree.try_read() {
                    if let Some(parent_entity) = tree.get_parent(entity) {
                        cloned_widget_entities.get(&parent_entity.0).copied()
                    } else {
                        None
                    }
                } else {
                    None
                };
                if let Some(entity) = cloned_widget_entities.get(&entity.0).copied() {
                    if let Some(possible_entity) = world.get_entity(entity) {
                        let target = possible_entity.id();
                        cloned_widget_entities.insert(entity, target);
                        target
                    } else {
                        let target = world.spawn_empty().insert(PreviousWidget).id();
                        if let Some(parent_id) = old_parent_entity {
                            world.entity_mut(parent_id).add_child(target);
                        }
                        cloned_widget_entities.insert(entity, target);
                        target
                    }
                } else {
                    let target = world.spawn_empty().insert(PreviousWidget).id();
                    if let Some(parent_id) = old_parent_entity {
                        world.entity_mut(parent_id).add_child(target);
                    }
                    cloned_widget_entities.insert(entity.0, target);
                    target
                }
            } else {
                panic!("Couldn't get write lock!")
            };

        let widget_update_system = &mut systems
            .get_mut(&widget_type)
            .expect(&format!(
                "Wasn't able to find render/update systems for widget: {}!",
                widget_type
            ))
            .0;
        let old_tick = widget_update_system.get_last_change_tick();
        let should_rerender =
            widget_update_system.run((widget_context.clone(), entity.0, old_props_entity), world);
        let new_tick = widget_update_system.get_last_change_tick();
        new_ticks.insert(widget_type.clone(), new_tick);
        widget_update_system.set_last_change_tick(old_tick);
        widget_update_system.apply_buffers(world);

        if should_rerender {
            if let Ok(cloned_widget_entities) = cloned_widget_entities.try_read() {
                if let Some(target_entity) = cloned_widget_entities.get(&entity.0) {
                    if let Ok(clone_systems) = clone_systems.try_read() {
                        for s in clone_systems.0.iter() {
                            s.0(world, *target_entity, entity.0);
                            s.1(world, *target_entity, entity.0, widget_state);
                            if let Some(styles) = world.entity(entity.0).get::<KStyle>().cloned() {
                                if let Some(mut entity) = world.get_entity_mut(*target_entity) {
                                    entity.insert(styles);
                                }
                            }
                            if let Some(styles) =
                                world.entity(entity.0).get::<ComputedStyles>().cloned()
                            {
                                if let Some(mut entity) = world.get_entity_mut(*target_entity) {
                                    entity.insert(styles);
                                }
                            }
                            if let Some(children) =
                                world.entity(entity.0).get::<KChildren>().cloned()
                            {
                                if let Some(mut entity) = world.get_entity_mut(*target_entity) {
                                    entity.insert(children);
                                }
                            }

                            if let Some(widget_name) =
                                world.entity(entity.0).get::<WidgetName>().cloned()
                            {
                                if let Some(mut entity) = world.get_entity_mut(*target_entity) {
                                    entity.insert(widget_name);
                                }
                            }
                        }
                    }
                }
            }
        }

        should_rerender
    };

    if !should_rerender {
        return (widget_context.take(), false);
    }

    let should_update_children;
    if let Ok(tree) = tree.try_read() {
        log::trace!(
            "Re-rendering: {:?} {:?}, parent: {:?}",
            &widget_type,
            entity.0.index(),
            tree.parent(entity)
                .unwrap_or(WrappedIndex(Entity::from_raw(99999)))
                .0
                .index()
        );
    }
    {
        // Before rendering widget we need to advance the indices correctly..
        if let Some(children) = world.get::<KChildren>(entity.0) {
            let child_count = children.len();
            if let Ok(mut indices) = widget_context.index.try_write() {
                indices.insert(entity.0, 0);
                log::trace!(
                    "Advancing children for: {:?} by: {:?}",
                    entity.0.index(),
                    child_count
                );
            }
        }

        // Remove children from previous render.
        widget_context.remove_children(previous_children);
        let widget_render_system = &mut systems.get_mut(&widget_type).unwrap().1;
        let old_tick = widget_render_system.get_last_change_tick();
        should_update_children =
            widget_render_system.run((widget_context.clone(), entity.0), world);
        let new_tick = widget_render_system.get_last_change_tick();
        new_ticks.insert(widget_type.clone(), new_tick);
        widget_render_system.set_last_change_tick(old_tick);
        widget_render_system.apply_buffers(world);

        if let Ok(mut indices) = widget_context.index.try_write() {
            indices.insert(entity.0, 0);
        }
    }
    let widget_context = widget_context.take();
    let mut command_queue = CommandQueue::default();
    let mut commands = Commands::new(&mut command_queue, world);

    commands.entity(entity.0).remove::<Mounted>();

    let diff = if let Ok(tree) = tree.read() {
        tree.diff_children(&widget_context, entity, UPDATE_DEPTH)
    } else {
        panic!("Failed to acquire read lock.");
    };

    // log::info!("Entity: {:?}, Diff: {:?}", entity.0, &diff);

    // Always mark widget dirty if it's re-rendered.
    // Mark node as needing a recalculation of rendering/layout.
    commands.entity(entity.0).insert(DirtyNode);

    command_queue.apply(world);

    // Children of this node need to be despawned.
    let mut despawn_list = Vec::default();

    for (_index, changed_entity, parent, changes) in diff.changes.iter() {
        if changes.iter().any(|change| *change == Change::Inserted) {
            if let Some(mut entity_commands) = world.get_entity_mut(changed_entity.0) {
                entity_commands.insert(Mounted);
                entity_commands.set_parent(parent.0);
            }
            world.entity_mut(parent.0).add_child(changed_entity.0);
        } else if changes
            .iter()
            .any(|change| matches!(change, Change::Deleted))
        {
            if let Ok(tree) = tree.try_read() {
                for child in tree.down_iter_at(*changed_entity, true) {
                    // Due to a bug in bevy we need to remove the parent manually otherwise we'll panic later.
                    world.entity_mut(child.0).remove_parent();

                    // let children = if let Some(parent) = tree.get_parent(child) {
                    //     world.entity(parent.0).get::<KChildren>()
                    // } else {
                    //     None
                    // };

                    let parent = tree.parent(child).unwrap();

                    // if let Some(children) = children {
                    // for child in children.iter() {
                    //     despawn_list.push((parent.0, *child));
                    // }
                    // } //else {

                    despawn_list.push((parent.0, child.0));

                    // }
                    if let Ok(mut order_tree) = order_tree.try_write() {
                        order_tree.remove(child);
                    }
                }
            }
        }
    }

    for (parent, entity) in despawn_list.drain(..) {
        // Clear out keyed entity.
        if let (Ok(mut unique_ids), Ok(mut unique_ids_parents)) =
            (unique_ids.try_write(), unique_ids_parents.try_write())
        {
            if let Some(parent) = unique_ids_parents.get(&entity) {
                if let Some(keyed_hashmap) = unique_ids.get_mut(&parent) {
                    let possible_key = keyed_hashmap
                        .iter()
                        .find(|(_, keyed_entity)| **keyed_entity == entity)
                        .map(|(key, _)| key.clone());
                    if let Some(key) = possible_key {
                        keyed_hashmap.remove(&key);
                        unique_ids_parents.remove(&entity);
                        log::trace!("Removing key {key}, for entity: {:?}", entity);
                    }
                }
            }
        }

        // Remove state entity
        if let Some(state_entity) = widget_state.remove(entity) {
            if let Some(entity_mut) = world.get_entity_mut(state_entity) {
                entity_mut.despawn_recursive();
            }
        }

        // Remove widget entity
        if let Some(entity_mut) = world.get_entity_mut(entity) {
            log::trace!(
                "Removing entity! {:?} - {:?} with parent {:?}",
                entity.index(),
                entity_mut.get::<WidgetName>(),
                parent.index(),
                // entity.index()
            );
            entity_mut.despawn();

            // Also remove all cloned widget entities
            if let Ok(cloned_widget_entities) = cloned_widget_entities.try_read() {
                if let Some(entity) = cloned_widget_entities.get(&entity) {
                    world.despawn(*entity);
                }
            }
        }
    }

    // if should_update_children {
    if let Ok(cloned_widget_entities) = cloned_widget_entities.try_read() {
        if let Some(target_entity) = cloned_widget_entities.get(&entity.0) {
            if let Some(styles) = world.entity(entity.0).get::<KStyle>().cloned() {
                if let Some(mut entity) = world.get_entity_mut(*target_entity) {
                    entity.insert(styles);
                }
            }
            if let Some(styles) = world.entity(entity.0).get::<ComputedStyles>().cloned() {
                if let Some(mut entity) = world.get_entity_mut(*target_entity) {
                    entity.insert(styles);
                }
            }
            if let Some(children) = world.entity(entity.0).get::<KChildren>().cloned() {
                if let Some(mut entity) = world.get_entity_mut(*target_entity) {
                    entity.insert(children);
                }
            }
        }
    }
    // for (_, child_entity, _, changes) in diff.changes.iter() {
    //     // Clone to entity.
    //     if changes.iter().any(|change| *change == Change::Deleted) {

    //     }
    // }
    // }

    (widget_context, should_update_children)
}

/// The default Kayak Context plugin
/// Creates systems and resources for kayak.
pub struct KayakContextPlugin;

#[derive(Resource)]
pub struct CustomEventReader<T: bevy::ecs::event::Event>(pub ManualEventReader<T>);

impl Plugin for KayakContextPlugin {
    fn build(&self, app: &mut App) {
        app.insert_resource(WindowSize::default())
            .insert_resource(CustomEventReader(ManualEventReader::<
                bevy::window::CursorMoved,
            >::default()))
            .insert_resource(CustomEventReader(ManualEventReader::<
                bevy::input::mouse::MouseButtonInput,
            >::default()))
            .insert_resource(CustomEventReader(ManualEventReader::<
                bevy::input::mouse::MouseWheel,
            >::default()))
            .insert_resource(CustomEventReader(ManualEventReader::<
                bevy::window::ReceivedCharacter,
            >::default()))
            .insert_resource(CustomEventReader(ManualEventReader::<
                bevy::input::keyboard::KeyboardInput,
            >::default()))
            .add_plugin(crate::camera::KayakUICameraPlugin)
            .add_plugin(crate::render::BevyKayakUIRenderPlugin)
            .add_system(crate::input::process_events.in_base_set(CoreSet::Update))
            .add_system(update_widgets_sys.in_base_set(CoreSet::PostUpdate))
            .add_system(
                calculate_ui
                    .after(update_widgets_sys)
                    .in_base_set(CoreSet::PostUpdate),
            )
            .add_system(crate::window_size::update_window_size);

        // Register reflection types.
        // A bit annoying..
        app //.register_type::<Node>()
            .register_type::<ComputedStyles>()
            .register_type::<KStyle>()
            .register_type::<KChildren>()
            .register_type::<WidgetName>()
            .register_type::<StyleProp<Color>>()
            .register_type::<StyleProp<Corner<f32>>>()
            .register_type::<StyleProp<Edge<f32>>>()
            .register_type::<StyleProp<Units>>()
            .register_type::<StyleProp<KCursorIcon>>()
            .register_type::<StyleProp<String>>()
            .register_type::<StyleProp<f32>>()
            .register_type::<StyleProp<LayoutType>>()
            .register_type::<StyleProp<Edge<Units>>>()
            .register_type::<StyleProp<PointerEvents>>()
            .register_type::<StyleProp<KPositionType>>()
            .register_type::<StyleProp<RenderCommand>>()
            .register_type::<StyleProp<i32>>();
    }
}

fn calculate_ui(world: &mut World) {
    // dbg!("Calculating nodes!");

    let mut context_data = Vec::new();

    query_world::<Query<(Entity, &mut EventDispatcher, &mut KayakRootContext)>, _, _>(
        |mut query| {
            for (entity, mut event_dispatcher, mut kayak_root_context) in query.iter_mut() {
                context_data.push((
                    entity,
                    std::mem::take(&mut *event_dispatcher),
                    std::mem::take(&mut *kayak_root_context),
                ));
            }
        },
        world,
    );

    for (entity, event_dispatcher, mut context) in context_data.drain(..) {
        let mut node_system = IntoSystem::into_system(calculate_nodes);
        node_system.initialize(world);
        let mut layout_system = IntoSystem::into_system(calculate_layout);
        layout_system.initialize(world);

        for _ in 0..2 {
            context = node_system.run(context, world);
            node_system.apply_buffers(world);

            context = layout_system.run(context, world);
            layout_system.apply_buffers(world);
            LayoutEventDispatcher::dispatch(&mut context, world);
        }

        if event_dispatcher.hovered.is_none() {
            context.current_cursor = CursorIcon::Default;
        } else {
            let hovered = event_dispatcher.hovered.unwrap();
            if let Some(entity) = world.get_entity(hovered.0) {
                if let Some(node) = entity.get::<crate::node::Node>() {
                    let icon = node.resolved_styles.cursor.resolve();
                    context.current_cursor = icon.0;
                }
            }

            if let Ok(mut window) = world
                .query_filtered::<&mut Window, With<PrimaryWindow>>()
                .get_single_mut(world)
            {
                window.cursor.icon = context.current_cursor;
            }
        }

        world.entity_mut(entity).insert((event_dispatcher, context));
    }
}

/// A simple component that stores the type name of a widget
/// This is used by Kayak in order to find out which systems to run.
#[derive(Component, Reflect, Debug, Clone, PartialEq, Eq)]
#[reflect(Component)]
pub struct WidgetName(pub String);

impl Default for WidgetName {
    fn default() -> Self {
        log::warn!("You did not specify a widget name for a widget!");
        Self("NO_NAME".to_string())
    }
}

impl From<String> for WidgetName {
    fn from(value: String) -> Self {
        WidgetName(value)
    }
}

impl Into<String> for WidgetName {
    fn into(self) -> String {
        self.0
    }
}<|MERGE_RESOLUTION|>--- conflicted
+++ resolved
@@ -21,6 +21,7 @@
     layout_dispatcher::LayoutEventDispatcher,
     node::{DirtyNode, WrappedIndex},
     prelude::KayakWidgetContext,
+    render::MAX_OPACITY_LAYERS,
     render_primitive::RenderPrimitive,
     styles::{
         ComputedStyles, Corner, Edge, KCursorIcon, KPositionType, KStyle, LayoutType,
@@ -28,7 +29,7 @@
     },
     tree::{Change, Tree},
     widget_state::WidgetState,
-    Focusable, KayakUIPlugin, WindowSize, render::MAX_OPACITY_LAYERS,
+    Focusable, KayakUIPlugin, WindowSize,
 };
 
 /// A tag component representing when a widget has been mounted(added to the tree).
@@ -378,7 +379,8 @@
             return vec![];
         }
 
-        let (render_primitives, _, _) = if let Ok(mut layout_cache) = self.layout_cache.try_write() {
+        let (render_primitives, _, _) = if let Ok(mut layout_cache) = self.layout_cache.try_write()
+        {
             recurse_node_tree_to_build_primitives(
                 &node_tree,
                 &mut layout_cache,
@@ -390,7 +392,7 @@
                 RenderPrimitive::Empty,
                 0,
                 0,
-                0
+                0,
             )
         } else {
             (vec![], 0.0, 0)
@@ -494,16 +496,10 @@
             _ => {}
         }
 
-<<<<<<< HEAD
         if let RenderPrimitive::Clip { layout, .. } = &mut render_primitive {
             if let RenderPrimitive::Clip {
                 layout: prev_layout,
                 ..
-=======
-        if let RenderPrimitive::Clip { layout } = &mut render_primitive {
-            if let RenderPrimitive::Clip {
-                layout: prev_layout,
->>>>>>> 63b08c3d
             } = &prev_clip
             {
                 let y1 = layout.posy + layout.height;
@@ -528,15 +524,11 @@
                 index: total_opacity_layers,
                 z: render_primitive.get_layout().z_index,
             };
-            opacity = Some((
-                node.opacity,
-                total_opacity_layers,
-            ));
+            opacity = Some((node.opacity, total_opacity_layers));
 
             current_opacity_layer = total_opacity_layers;
 
             render_primitives.push(opacity_layer);
-
         }
 
         let _indent = "  ".repeat(depth);
@@ -562,19 +554,20 @@
             for child in children {
                 // main_z_index += 1.0;
                 // let new_z = main_z_index + if node.z < 0.0 { 0.0 } else { node.z } + (z / children_count as f32);
-                let (mut children_p, _new_global_z, new_total_opacity_layers) = recurse_node_tree_to_build_primitives(
-                    node_tree,
-                    layout_cache,
-                    nodes,
-                    widget_names,
-                    *child,
-                    current_parent_global_z,
-                    current_global_z,
-                    new_prev_clip.clone(),
-                    depth + 1,
-                    current_opacity_layer,
-                    total_opacity_layers
-                );
+                let (mut children_p, _new_global_z, new_total_opacity_layers) =
+                    recurse_node_tree_to_build_primitives(
+                        node_tree,
+                        layout_cache,
+                        nodes,
+                        widget_names,
+                        *child,
+                        current_parent_global_z,
+                        current_global_z,
+                        new_prev_clip.clone(),
+                        depth + 1,
+                        current_opacity_layer,
+                        total_opacity_layers,
+                    );
                 total_opacity_layers = new_total_opacity_layers;
                 // current_global_z = new_global_z;
                 // z += 1.0;
@@ -647,7 +640,10 @@
     // When an opacity layer has been added all of its children are drawn to the same render target.
     // After we need to draw the render target for that opacity layer to the screen.
     if let Some((opacity, opacity_layer)) = opacity {
-        let root_node_layout = layout_cache.rect.get(&node_tree.root_node.unwrap()).unwrap();
+        let root_node_layout = layout_cache
+            .rect
+            .get(&node_tree.root_node.unwrap())
+            .unwrap();
         current_global_z += UI_Z_STEP * 2.0;
         let primitive = RenderPrimitive::DrawOpacityLayer {
             opacity,
