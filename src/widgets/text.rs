<<<<<<< HEAD
use kayak_core::CursorIcon;
=======
use kayak_core::{styles::Units, Binding, Bound, CursorIcon, OnLayout};
use kayak_font::{CoordinateSystem, KayakFont};
>>>>>>> 6e83e926

use crate::core::{
    render_command::RenderCommand,
    styles::{Style, StyleProp},
    widget, OnEvent, WidgetProps,
};

/// Props used by the [`Text`] widget
#[derive(WidgetProps, Debug, PartialEq, Clone)]
pub struct TextProps {
    /// The string to display
    pub content: String,
    /// The name of the font to use
    ///
    /// The given font must already be loaded into the [`KayakContext`](kayak_core::KayakContext)
    pub font: Option<String>,
    /// The height of a line of text (currently in pixels)
    pub line_height: Option<f32>,
    /// The font size (in pixels)
    ///
    /// Negative values have no effect
    pub size: f32,
    #[prop_field(Styles)]
    pub styles: Option<Style>,
    #[prop_field(OnEvent)]
    pub on_event: Option<OnEvent>,
    #[prop_field(OnLayout)]
    pub on_layout: Option<OnLayout>,
    #[prop_field(Focusable)]
    pub focusable: Option<bool>,
}

impl Default for TextProps {
    fn default() -> Self {
        TextProps {
            content: String::new(),
            font: None,
            line_height: None,
            size: -1.0,
            styles: None,
            on_event: None,
            focusable: None,
        }
    }
}

#[widget]
/// A widget that renders plain text
///
/// # Props
///
/// __Type:__ [`TextProps`]
///
/// | Common Prop | Accepted |
/// | :---------: | :------: |
/// | `children`  | ❌        |
/// | `styles`    | ✅        |
/// | `on_event`  | ✅        |
/// | `on_layout` | ✅        |
/// | `focusable` | ✅        |
///
pub fn Text(props: TextProps) {
    let mut styles = Style {
        render_command: StyleProp::Value(RenderCommand::Text {
            content: props.content.clone(),
        }),
        ..Default::default()
    };

    if let Some(ref font) = props.font {
        styles.font = StyleProp::Value(font.clone());
    }
    if props.size >= 0.0 {
        styles.font_size = StyleProp::Value(props.size);
    }
    if let Some(line_height) = props.line_height {
        styles.line_height = StyleProp::Value(line_height);
    }

    props.styles = Some(styles.with_style(&props.styles).with_style(Style {
        cursor: StyleProp::Value(CursorIcon::Text),
        ..Default::default()
    }));
}<|MERGE_RESOLUTION|>--- conflicted
+++ resolved
@@ -1,13 +1,7 @@
-<<<<<<< HEAD
-use kayak_core::CursorIcon;
-=======
-use kayak_core::{styles::Units, Binding, Bound, CursorIcon, OnLayout};
-use kayak_font::{CoordinateSystem, KayakFont};
->>>>>>> 6e83e926
-
 use crate::core::{
     render_command::RenderCommand,
     styles::{Style, StyleProp},
+    CursorIcon, OnLayout,
     widget, OnEvent, WidgetProps,
 };
 
@@ -38,13 +32,14 @@
 
 impl Default for TextProps {
     fn default() -> Self {
-        TextProps {
+        Self {
             content: String::new(),
             font: None,
             line_height: None,
             size: -1.0,
             styles: None,
             on_event: None,
+            on_layout: None,
             focusable: None,
         }
     }
